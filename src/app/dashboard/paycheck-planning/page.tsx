"use client";

import { useState, useMemo, useRef, useEffect } from "react";
import { format } from "date-fns";
import Sortable from "sortablejs";
import {
  ArrowLeftIcon,
  ArrowRightIcon,
  CurrencyDollarIcon,
  ExclamationTriangleIcon,
  CheckCircleIcon,
  ChevronDownIcon,
} from "@heroicons/react/24/outline";
import AssignmentBasedInterface from "./components/AssignmentBasedInterface";
import DebtManagement from "./components/DebtManagement";
import WarningsPanel from "./components/WarningsPanel";
import { useToast } from "@/components/Toast";
import { useBudgetAccount } from "@/stores/budgetAccountStore";
import { useDebtAllocationManager } from "@/hooks/usePaycheckPlanning";
import { markPaymentAsPaid } from "@/app/actions/paycheck-planning";
import { formatDateSafely } from "@/utils/date";
<<<<<<< HEAD
import Card from "@/components/Card";
import Button from "@/components/Button";
import Modal from "@/components/Modal";
import Spinner from "@/components/Spinner";
=======

import DraggablePaycheckCard from "./components/DraggablePaycheckCard";
import DebtManagement from "./components/DebtManagement";
import WarningsPanel from "./components/WarningsPanel";
import "@/styles/sortable.css";
>>>>>>> c49dac30

/**
 * Enhanced PaycheckPlanningPage Component
 *
 * A comprehensive page for planning paycheck allocation and debt payments with assignment-based interface.
 * Features:
 * - Current month view of all paychecks with dates and amounts
 * - Simple assignment controls for debt allocation to specific paychecks
 * - Real-time remaining balance calculations after debt payments
 * - User-friendly warnings for payment issues
 * - Easy debt payment reallocation
 */
export default function PaycheckPlanningPage() {
  const [selectedDate, setSelectedDate] = useState(new Date());
  const [isDebtsModalOpen, setIsDebtsModalOpen] = useState(false);
  const [showMobileDetails, setShowMobileDetails] = useState(false);
  const [isWarningsExpanded, setIsWarningsExpanded] = useState(false);
  const { showToast } = useToast();
  const unallocatedDebtsRef = useRef<HTMLDivElement>(null);

  // Get the selected budget account
  const { selectedAccount, isLoading: isAccountsLoading } = useBudgetAccount();

  // Use the new debt allocation manager hook
  const {
    planningData,
    allocations,
    handleDebtAllocated: originalHandleDebtAllocated,
    handleDebtUnallocated: originalHandleDebtUnallocated,
    mutatePlanningData,
    mutateAllocations,
  } = useDebtAllocationManager(
    selectedAccount?.id,
    selectedDate.getFullYear(),
    selectedDate.getMonth() + 1, // getMonth() returns 0-11, we need 1-12
  );

  // Wrap the handlers with toast notifications
  const handleDebtAllocated = async (
    debtId: string,
    paycheckId: string,
    paymentAmount?: number,
    paymentDate?: string,
  ) => {
    try {
      await originalHandleDebtAllocated(
        debtId,
        paycheckId,
        paymentAmount,
        paymentDate,
      );
      const message =
        paymentAmount && paymentDate
          ? `Payment of $${paymentAmount.toLocaleString()} scheduled for ${formatDateSafely(paymentDate, "MMM dd, yyyy")}`
          : "Debt allocated successfully";
      showToast(message, { type: "success" });
    } catch (error) {
      console.error("Failed to allocate debt:", error);
      showToast("Failed to allocate debt", { type: "error" });
    }
  };

  const handleDebtUnallocated = async (debtId: string, paycheckId: string) => {
    try {
      console.log("Attempting to unallocate debt:", { debtId, paycheckId });
      await originalHandleDebtUnallocated(debtId, paycheckId);
      showToast("Debt removed successfully", { type: "success" });
    } catch (error) {
      console.error("Failed to remove debt:", error);
      const errorMessage =
        error instanceof Error ? error.message : "Failed to remove debt";
      showToast(errorMessage, { type: "error" });
    }
  };

  /**
   * Handle marking a debt payment as paid
   * This will mark the payment as paid and schedule the next payment for recurring debts
   */
  const handleMarkPaymentAsPaid = async (
    debtId: string,
    paymentId: string,
    paymentAmount?: number,
    paymentDate?: string,
  ) => {
    if (!selectedAccount?.id) {
      showToast("No budget account selected", { type: "error" });
      return;
    }

    try {
      await markPaymentAsPaid(
        selectedAccount.id,
        debtId,
        paymentId,
        paymentAmount,
        paymentDate,
      );

      // Refresh the data to show updated payment status
      await Promise.all([mutatePlanningData?.(), mutateAllocations?.()]);

      showToast("Payment marked as paid successfully", { type: "success" });
    } catch (error) {
      console.error("Error marking payment as paid:", error);
      showToast("Failed to mark payment as paid", { type: "error" });
    }
  };

  // Calculate unallocated debts
  const unallocatedDebts = useMemo(() => {
    if (!planningData?.debts || !allocations) return [];

    const allocatedDebtIds = new Set(
      allocations.flatMap((allocation) =>
        allocation.allocatedDebts.map((debt) => debt.debtId),
      ),
    );

    return planningData.debts.filter((debt) => !allocatedDebtIds.has(debt.id));
  }, [planningData?.debts, allocations]);

  // Navigation handlers
  const goToPreviousMonth = () => {
    setSelectedDate((prev) => {
      const newDate = new Date(prev);
      newDate.setMonth(newDate.getMonth() - 1);
      return newDate;
    });
  };

  const goToNextMonth = () => {
    setSelectedDate((prev) => {
      const newDate = new Date(prev);
      newDate.setMonth(newDate.getMonth() + 1);
      return newDate;
    });
  };

  const goToCurrentMonth = () => {
    setSelectedDate(new Date());
  };

  // Set up SortableJS for unallocated debts
  useEffect(() => {
    if (!unallocatedDebtsRef.current) return;

    const sortable = Sortable.create(unallocatedDebtsRef.current, {
      group: {
        name: "debts",
        pull: "clone", // Allow items to be pulled from this list
        put: false, // Don't allow items to be put back into this list
      },
      sort: false, // Disable sorting within the unallocated debts list
      animation: 150,
      ghostClass: "sortable-ghost",
      chosenClass: "sortable-chosen",
      dragClass: "sortable-drag",
    });

    return () => {
      sortable.destroy();
    };
  }, [unallocatedDebts]);

  // Loading states
  if (isAccountsLoading) {
    return (
      <div className="flex items-center justify-center min-h-[400px]">
        <Spinner size="lg" />
      </div>
    );
  }

  // No account selected
  if (!selectedAccount) {
    return (
      <Card className="max-w-md mx-auto">
        <div className="text-center">
          <CurrencyDollarIcon className="mx-auto h-12 w-12 text-gray-400 mb-4" />
          <h3 className="text-lg font-medium text-gray-900 mb-2">
            No Budget Account Selected
          </h3>
          <p className="text-gray-600">
            Please select a budget account to view paycheck planning.
          </p>
        </div>
      </Card>
    );
  }

  const { paychecks = [], debts = [], warnings = [] } = planningData || {};

  const totalIncome = paychecks.reduce(
    (sum, paycheck) => sum + paycheck.amount,
    0,
  );
  const totalDebts = debts.reduce((sum, debt) => sum + debt.amount, 0);
  const totalAllocated =
    allocations?.reduce(
      (sum, allocation) =>
        sum +
        allocation.allocatedDebts.reduce(
          (debtSum, debt) => debtSum + debt.amount,
          0,
        ),
      0,
    ) || 0;
  const totalRemaining = totalIncome - totalAllocated;

  const isCurrentMonth =
    selectedDate.getMonth() === new Date().getMonth() &&
    selectedDate.getFullYear() === new Date().getFullYear();

  return (
    <div className="space-y-4">
      {/* Header */}
      <div className="space-y-3">
        {/* Mobile: Stacked Layout */}
        <div className="block md:hidden">
          <h1 className="text-xl sm:text-2xl font-bold text-gray-900">
            Paycheck Planning
          </h1>
          <p className="text-gray-600 text-xs sm:text-sm">
            {format(selectedDate, "MMMM yyyy")}
          </p>
        </div>

        {/* Desktop: Title and Month Navigation on same row */}
        <div className="hidden md:flex md:items-center md:justify-between">
          <div>
            <h1 className="text-2xl font-bold text-gray-900">
              Paycheck Planning
            </h1>
            <p className="text-gray-600 text-sm">
              {format(selectedDate, "MMMM yyyy")}
            </p>
          </div>

          {/* Month Navigation - Right side on desktop */}
          <div className="flex items-center space-x-2">
            <Button
              variant="outline"
              size="sm"
              onClick={goToPreviousMonth}
              className="p-2"
            >
              <ArrowLeftIcon className="h-4 w-4" />
            </Button>

            {!isCurrentMonth && (
              <Button
                variant="outline"
                size="sm"
                onClick={goToCurrentMonth}
                className="text-xs px-3 py-2"
              >
                Now
              </Button>
            )}

            <Button
              variant="outline"
              size="sm"
              onClick={goToNextMonth}
              className="p-2"
            >
              <ArrowRightIcon className="h-4 w-4" />
            </Button>
          </div>
        </div>

        {/* Mobile: Month Navigation - Below Title */}
        <div className="flex md:hidden items-center justify-center space-x-2">
          <Button
            variant="outline"
            size="sm"
            onClick={goToPreviousMonth}
            className="p-2"
          >
            <ArrowLeftIcon className="h-4 w-4" />
          </Button>

          {!isCurrentMonth && (
            <Button
              variant="outline"
              size="sm"
              onClick={goToCurrentMonth}
              className="text-xs px-3 py-2"
            >
              Now
            </Button>
          )}

          <Button
            variant="outline"
            size="sm"
            onClick={goToNextMonth}
            className="p-2"
          >
            <ArrowRightIcon className="h-4 w-4" />
          </Button>
        </div>
      </div>

      {/* Month Summary Card - Mobile Collapsible, Desktop Full */}
      <Card className="p-3 sm:p-4">
        <div className="space-y-3 sm:space-y-2">
          {/* Header */}
          <div className="text-center sm:text-left">
            <h2 className="text-base sm:text-lg font-bold text-gray-900 mb-1">
              {format(selectedDate, "MMMM yyyy")} Summary
            </h2>
            <div className="flex items-center justify-center sm:justify-start space-x-3 text-xs text-gray-600">
              <span className="flex items-center space-x-1">
                <CurrencyDollarIcon className="h-3 w-3 text-green-500" />
                <span>
                  {paychecks.length} paycheck
                  {paychecks.length !== 1 ? "s" : ""}
                </span>
              </span>
              <span className="flex items-center space-x-1">
                <ExclamationTriangleIcon className="h-3 w-3 text-red-500" />
                <span>
                  {debts.length} debt{debts.length !== 1 ? "s" : ""}
                </span>
              </span>
            </div>
          </div>

          {/* Mobile: Essential Metrics Only (Income + Remaining) */}
          <div className="block sm:hidden">
            <div className="grid grid-cols-2 gap-3">
              {/* Income */}
              <div className="flex flex-col items-center space-y-2 p-3 bg-green-50 rounded-lg border border-green-200">
                <div className="p-1.5 bg-green-100 rounded-lg">
                  <CurrencyDollarIcon className="h-5 w-5 text-green-600" />
                </div>
                <p className="text-sm font-medium text-gray-700 text-center">
                  Total Income
                </p>
                <p className="text-lg font-bold text-green-700">
                  ${totalIncome.toLocaleString()}
                </p>
              </div>

              {/* Remaining */}
              <div className="flex flex-col items-center space-y-2 p-3 bg-emerald-50 rounded-lg border border-emerald-200">
                <div className="p-1.5 bg-emerald-100 rounded-lg">
                  <CurrencyDollarIcon className="h-5 w-5 text-emerald-600" />
                </div>
                <p className="text-sm font-medium text-gray-700 text-center">
                  Remaining
                </p>
                <p className="text-lg font-bold text-emerald-700">
                  ${totalRemaining.toLocaleString()}
                </p>
              </div>
            </div>

            {/* Expand Button for Mobile */}
            <button
              onClick={() => setShowMobileDetails(!showMobileDetails)}
              className="w-full mt-3 p-3 text-sm font-medium text-gray-600 bg-gray-50 hover:bg-gray-100 rounded-lg border border-gray-200 transition-colors flex items-center justify-center space-x-2"
            >
              <span>{showMobileDetails ? "Hide" : "Show"} Details</span>
              <ChevronDownIcon
                className={`h-4 w-4 transition-transform ${showMobileDetails ? "rotate-180" : ""}`}
              />
            </button>

            {/* Mobile Details (Collapsible) */}
            {showMobileDetails && (
              <div className="mt-3 space-y-3">
                {/* Debts */}
                <div className="flex items-center justify-between p-3 bg-red-50 rounded-lg border border-red-200">
                  <div className="flex items-center space-x-2">
                    <div className="p-1.5 bg-red-100 rounded-lg">
                      <ExclamationTriangleIcon className="h-4 w-4 text-red-600" />
                    </div>
                    <div>
                      <p className="text-sm font-medium text-gray-700">
                        Total Debts
                      </p>
                      <p className="text-sm text-gray-500">Due this month</p>
                    </div>
                  </div>
                  <p className="text-base font-bold text-red-700">
                    ${totalDebts.toLocaleString()}
                  </p>
                </div>

                {/* Allocated */}
                <div className="flex items-center justify-between p-3 bg-blue-50 rounded-lg border border-blue-200">
                  <div className="flex items-center space-x-2">
                    <div className="p-1.5 bg-blue-100 rounded-lg">
                      <CheckCircleIcon className="h-4 w-4 text-blue-600" />
                    </div>
                    <div>
                      <p className="text-sm font-medium text-gray-700">
                        Allocated
                      </p>
                      <p className="text-sm text-gray-500">
                        {allocations?.reduce(
                          (sum, a) => sum + a.allocatedDebts.length,
                          0,
                        ) || 0}{" "}
                        payments
                      </p>
                    </div>
                  </div>
                  <p className="text-base font-bold text-blue-700">
                    ${totalAllocated.toLocaleString()}
                  </p>
                </div>
              </div>
            )}
          </div>

          {/* Desktop: Full 4-Metric Grid */}
          <div className="hidden sm:grid sm:grid-cols-2 lg:grid-cols-4 gap-3 sm:gap-4">
            {/* Income */}
            <div className="flex flex-col sm:flex-row sm:items-center space-y-1 sm:space-y-0 sm:space-x-2 p-3 bg-green-50 rounded-lg border border-green-200">
              <div className="flex items-center justify-center sm:justify-start space-x-2">
                <div className="p-1.5 bg-green-100 rounded-lg">
                  <CurrencyDollarIcon className="h-4 w-4 sm:h-5 sm:w-5 text-green-600" />
                </div>
                <div className="text-center sm:text-left">
                  <p className="text-sm font-medium text-gray-700">
                    Total Income
                  </p>
                  <p className="text-sm text-gray-500 hidden sm:block">
                    From all paychecks
                  </p>
                </div>
              </div>
              <div className="text-center sm:text-right">
                <p className="text-lg font-bold text-green-700">
                  ${totalIncome.toLocaleString()}
                </p>
              </div>
            </div>

            {/* Debts */}
            <div className="flex flex-col sm:flex-row sm:items-center space-y-1 sm:space-y-0 sm:space-x-2 p-3 bg-red-50 rounded-lg border border-red-200">
              <div className="flex items-center justify-center sm:justify-start space-x-2">
                <div className="p-1.5 bg-red-100 rounded-lg">
                  <ExclamationTriangleIcon className="h-4 w-4 sm:h-5 sm:w-5 text-red-600" />
                </div>
                <div className="text-center sm:text-left">
                  <p className="text-sm font-medium text-gray-700">
                    Total Debts
                  </p>
                  <p className="text-sm text-gray-500 hidden sm:block">
                    Due this month
                  </p>
                </div>
              </div>
              <div className="text-center sm:text-right">
                <p className="text-lg font-bold text-red-700">
                  ${totalDebts.toLocaleString()}
                </p>
              </div>
            </div>

            {/* Allocated */}
            <div className="flex flex-col sm:flex-row sm:items-center space-y-1 sm:space-y-0 sm:space-x-2 p-3 bg-blue-50 rounded-lg border border-blue-200">
              <div className="flex items-center justify-center sm:justify-start space-x-2">
                <div className="p-1.5 bg-blue-100 rounded-lg">
                  <CheckCircleIcon className="h-4 w-4 sm:h-5 sm:w-5 text-blue-600" />
                </div>
                <div className="text-center sm:text-left">
                  <p className="text-sm font-medium text-gray-700">Allocated</p>
                  <p className="text-sm text-gray-500 hidden sm:block">
                    {allocations?.reduce(
                      (sum, a) => sum + a.allocatedDebts.length,
                      0,
                    ) || 0}{" "}
                    payments
                  </p>
                </div>
              </div>
              <div className="text-center sm:text-right">
                <p className="text-lg font-bold text-blue-700">
                  ${totalAllocated.toLocaleString()}
                </p>
              </div>
            </div>

            {/* Remaining */}
            <div className="flex flex-col sm:flex-row sm:items-center space-y-1 sm:space-y-0 sm:space-x-2 p-3 bg-emerald-50 rounded-lg border border-emerald-200">
              <div className="flex items-center justify-center sm:justify-start space-x-2">
                <div className="p-1.5 bg-emerald-100 rounded-lg">
                  <CurrencyDollarIcon className="h-4 w-4 sm:h-5 sm:w-5 text-emerald-600" />
                </div>
                <div className="text-center sm:text-left">
                  <p className="text-sm font-medium text-gray-700">Remaining</p>
                  <p className="text-sm text-gray-500 hidden sm:block">
                    After allocations
                  </p>
                </div>
              </div>
              <div className="text-center sm:text-right">
                <p className="text-lg font-bold text-emerald-700">
                  ${totalRemaining.toLocaleString()}
                </p>
              </div>
            </div>
          </div>
        </div>
      </Card>

      {/* Main Content - Column Layout */}
      <div className="space-y-4">
<<<<<<< HEAD
        {/* Button Group - Manage Debts and Warnings */}
        <div className="flex justify-center lg:justify-end">
          {/* Warnings Button - First in group */}
          <Button
            variant="outline"
            size="sm"
            onClick={() => setIsWarningsExpanded(!isWarningsExpanded)}
            className="text-amber-700 border-amber-300 hover:bg-amber-50 hover:border-amber-400 rounded-r-none border-r-0 hover:z-10"
          >
            <ExclamationTriangleIcon className="h-4 w-4" />
            <span>
              {warnings.length} warning{warnings.length !== 1 ? "s" : ""}
            </span>
          </Button>

          {/* Manage Debts Button - Second in group (right side) */}
          <Button
            variant="outline"
            size="sm"
            onClick={() => setIsDebtsModalOpen(true)}
            className="flex items-center space-x-2 rounded-l-none hover:z-10"
          >
            <CurrencyDollarIcon className="h-4 w-4" />
            <span>Manage Debts</span>
          </Button>
        </div>

        {/* Warnings Section */}
        {warnings.length > 0 && (
          <div className="space-y-3">
            {isWarningsExpanded && (
              <WarningsPanel
                warnings={warnings}
                budgetAccountId={selectedAccount.id}
                onWarningDismissed={async () => {
                  try {
                    await Promise.all([
                      mutatePlanningData?.(),
                      mutateAllocations?.(),
                    ]);
                    showToast("Warning dismissed", { type: "success" });
                  } catch (error) {
                    console.error("Failed to dismiss warning", error);
                    showToast("Failed to dismiss warning", { type: "error" });
                  }
                }}
              />
=======
        {/* Debts Section - Above Paychecks */}
        <div className="space-y-3">
          <div className="space-y-2 sm:space-y-0 sm:flex sm:items-center sm:justify-between">
            <h2 className="text-xl font-semibold text-gray-900">
              Available Debts
            </h2>
            <div className="flex flex-col sm:flex-row sm:items-center gap-2 sm:gap-3">
              {unallocatedDebts.length > 0 && (
                <div className="flex flex-col sm:flex-row sm:items-center gap-2">
                  <span className="text-sm text-gray-500">
                    {unallocatedDebts.length} to allocate
                  </span>
                </div>
              )}
              <Button
                variant="outline"
                size="sm"
                onClick={() => setIsDebtsModalOpen(true)}
                className="flex items-center justify-center space-x-1 px-3 py-2 sm:px-2 sm:py-1 text-sm sm:text-xs w-full sm:w-auto"
              >
                <CurrencyDollarIcon className="h-4 w-4 sm:h-3 sm:w-3" />
                <span>Manage Debts</span>
              </Button>
            </div>
          </div>

          {unallocatedDebts.length === 0 ? (
            <Card className="p-6">
              <div className="text-center py-4">
                <CurrencyDollarIcon className="mx-auto h-8 w-8 text-gray-400 mb-3" />
                <h3 className="text-lg font-semibold text-gray-900 mb-2">
                  No Debts to Allocate
                </h3>
                <p className="text-base text-gray-600">
                  All debts have been allocated to paychecks.
                </p>
              </div>
            </Card>
          ) : (
            <div
              ref={unallocatedDebtsRef}
              className="grid grid-cols-1 sm:grid-cols-2 lg:grid-cols-3 xl:grid-cols-4 gap-3"
            >
              {unallocatedDebts.map((debt) => {
                // Check if debt is past due
                const isPastDue = new Date(debt.dueDate) < new Date();

                return (
                  <div
                    key={debt.id}
                    data-debt-id={debt.id}
                    data-debt-name={debt.name}
                    data-debt-amount={debt.amount}
                    data-debt-due-date={debt.dueDate}
                    className={`cursor-move hover:shadow-md transition-all duration-200 border-2 border-dashed rounded-md p-3 ${
                      isPastDue
                        ? "border-red-300 bg-red-50 hover:bg-red-100 hover:border-red-400"
                        : "border-yellow-300 bg-yellow-50 hover:bg-yellow-100 hover:border-yellow-400"
                    }`}
                  >
                    <div className="space-y-2">
                      {/* Header with status indicator */}
                      <div className="flex items-center justify-between">
                        <div className="flex items-center space-x-2 min-w-0 flex-1">
                          <div
                            className={`w-2 h-2 rounded-full flex-shrink-0 ${
                              isPastDue ? "bg-red-500" : "bg-yellow-500"
                            }`}
                          ></div>
                          <h3 className="text-sm font-semibold text-gray-900 truncate">
                            {debt.name}
                          </h3>
                        </div>
                        <div className="text-right flex-shrink-0">
                          <p className="text-sm font-bold text-gray-900">
                            ${debt.amount.toLocaleString()}
                          </p>
                        </div>
                      </div>

                      {/* Details and past due warning */}
                      <div className="space-y-1.5">
                        <div className="flex items-center space-x-2">
                          <CalendarDaysIcon className="h-3 w-3 text-gray-500" />
                          <p className="text-xs font-medium text-gray-700">
                            {formatDateSafely(debt.dueDate, "MMM dd, yyyy")}
                          </p>
                          <span className="text-gray-400">•</span>
                          <span className="text-xs font-medium text-gray-700 capitalize">
                            {debt.frequency}
                          </span>
                        </div>
                      </div>
                    </div>
                  </div>
                );
              })}
            </div>
          )}
        </div>

        {/* Paychecks Section - Column Layout */}
        <div className="space-y-4">
          <div className="flex flex-col sm:flex-row sm:items-center sm:justify-between gap-2 sm:gap-3">
            <h2 className="text-2xl font-semibold text-gray-900">
              Paychecks for {format(selectedDate, "MMMM yyyy")}
            </h2>
            {warnings.length > 0 && (
              <Button
                variant="outline"
                size="sm"
                onClick={() => setIsWarningsExpanded(!isWarningsExpanded)}
                className="flex items-center justify-center space-x-1 px-3 py-2 sm:px-2 sm:py-1 text-sm sm:text-xs w-full sm:w-auto text-amber-700 border-amber-300 hover:bg-amber-50 hover:border-amber-400"
              >
                <ExclamationTriangleIcon className="h-4 w-4 sm:h-3 sm:w-3" />
                <span>
                  {warnings.length} warning{warnings.length !== 1 ? "s" : ""}
                </span>
              </Button>
>>>>>>> c49dac30
            )}
          </div>
        )}

<<<<<<< HEAD
        {/* Assignment-Based Interface */}
        <AssignmentBasedInterface
          paychecks={paychecks}
          allocations={allocations || []}
          unallocatedDebts={unallocatedDebts}
          onDebtAllocated={handleDebtAllocated}
          onDebtUnallocated={handleDebtUnallocated}
          onMarkPaymentAsPaid={handleMarkPaymentAsPaid}
        />
=======
          {/* Warnings Panel - Below Button when expanded */}
          {isWarningsExpanded && warnings.length > 0 && (
            <div className="mt-4">
              <WarningsPanel
                warnings={warnings}
                budgetAccountId={selectedAccount.id}
                onWarningDismissed={async () => {
                  try {
                    // Refresh the data when a warning is dismissed
                    await Promise.all([
                      mutatePlanningData?.(),
                      mutateAllocations?.(),
                    ]);
                    showToast("Warning dismissed", { type: "success" });
                  } catch (error) {
                    console.error("Failed to dismiss warning", error);
                    showToast("Failed to dismiss warning", { type: "error" });
                  }
                }}
              />
            </div>
          )}

          {paychecks.length === 0 ? (
            <Card>
              <div className="text-center py-4">
                <CalendarDaysIcon className="mx-auto h-10 w-10 text-gray-400 mb-2" />
                <h3 className="text-lg font-medium text-gray-900 mb-2">
                  No Paychecks Found
                </h3>
                <p className="text-gray-600 mb-3">
                  No paychecks are scheduled for{" "}
                  {format(selectedDate, "MMMM yyyy")}.
                </p>
                <Button variant="primary" href="/dashboard/income">
                  Add Income Source
                </Button>
              </div>
            </Card>
          ) : (
            <div className="grid grid-cols-1 md:grid-cols-2 lg:grid-cols-2 xl:grid-cols-3 gap-6">
              {(() => {
                // Group paychecks by date
                const paychecksByDate = new Map<
                  string,
                  {
                    paychecks: typeof paychecks;
                    allocations: typeof allocations;
                  }
                >();

                allocations?.forEach((allocation) => {
                  const paycheck = paychecks.find(
                    (p) => p.id === allocation.paycheckId,
                  );
                  if (!paycheck) return;

                  const dateKey = format(paycheck.date, "yyyy-MM-dd");
                  if (!paychecksByDate.has(dateKey)) {
                    paychecksByDate.set(dateKey, {
                      paychecks: [],
                      allocations: [],
                    });
                  }
                  const dateGroup = paychecksByDate.get(dateKey);
                  if (dateGroup && dateGroup.allocations) {
                    dateGroup.paychecks.push(paycheck);
                    dateGroup.allocations.push(allocation);
                  }
                });

                return Array.from(paychecksByDate.entries())
                  .map(([dateKey, group]) => {
                    if (!group || group.paychecks.length === 0) return null;

                    if (group.paychecks.length === 1) {
                      // Single paycheck on this date, render normally
                      const paycheck = group.paychecks[0];
                      const allocation = group.allocations?.[0];

                      if (!allocation) return null;

                      return (
                        <DraggablePaycheckCard
                          key={allocation.paycheckId}
                          paycheck={paycheck}
                          allocation={allocation}
                          unallocatedDebts={unallocatedDebts}
                          onDebtAllocated={handleDebtAllocated}
                          onDebtUnallocated={handleDebtUnallocated}
                          onDebtUpdated={handleDebtUpdated}
                          onDebtMoved={handleDebtMoved}
                          movingDebtId={movingDebtId}
                          onMarkPaymentAsPaid={handleMarkPaymentAsPaid}
                        />
                      );
                    } else {
                      // Multiple paychecks on the same date, combine them
                      const totalAmount = group.paychecks.reduce(
                        (sum, p) => sum + p.amount,
                        0,
                      );
                      const combinedNames = group.paychecks
                        .map((p) => p.name)
                        .join(" + ");
                      const firstPaycheck = group.paychecks[0];

                      // Combine all allocated debts from all paychecks on this date
                      const combinedAllocatedDebts =
                        group.allocations?.flatMap((a) => a.allocatedDebts) ||
                        [];
                      const totalAllocated = combinedAllocatedDebts.reduce(
                        (sum, debt) => sum + debt.amount,
                        0,
                      );

                      const combinedAllocation = {
                        paycheckId: `combined-${dateKey}`,
                        paycheckDate: firstPaycheck.date, // Use Date object directly
                        paycheckAmount: totalAmount,
                        allocatedDebts: combinedAllocatedDebts,
                        remainingAmount: totalAmount - totalAllocated,
                      };

                      const combinedPaycheck = {
                        id: `combined-${dateKey}`,
                        name: combinedNames,
                        amount: totalAmount,
                        date: firstPaycheck.date, // Use Date object directly
                        frequency: firstPaycheck.frequency,
                        userId: firstPaycheck.userId,
                      };

                      return (
                        <DraggablePaycheckCard
                          key={`combined-${dateKey}`}
                          paycheck={combinedPaycheck}
                          allocation={combinedAllocation}
                          unallocatedDebts={unallocatedDebts}
                          onDebtAllocated={(
                            debtId,
                            paycheckId,
                            paymentAmount,
                            paymentDate,
                          ) =>
                            handleCombinedDebtAllocated(
                              debtId,
                              dateKey,
                              paymentAmount,
                              paymentDate,
                            )
                          }
                          onDebtUnallocated={(debtId) =>
                            handleCombinedDebtUnallocated(debtId, dateKey)
                          }
                          onDebtUpdated={handleDebtUpdated}
                          onDebtMoved={handleDebtMoved}
                          movingDebtId={movingDebtId}
                          onMarkPaymentAsPaid={handleMarkPaymentAsPaid}
                        />
                      );
                    }
                  })
                  .filter(Boolean);
              })()}
            </div>
          )}
        </div>
>>>>>>> c49dac30
      </div>

      {/* Debts Modal */}
      <Modal
        isOpen={isDebtsModalOpen}
        onClose={() => setIsDebtsModalOpen(false)}
        title="Debt Management"
        footerButtons={
          <div className="flex justify-end">
            <Button
              variant="outline"
              onClick={() => setIsDebtsModalOpen(false)}
            >
              Close
            </Button>
          </div>
        }
      >
        <div className="space-y-4">
          <DebtManagement
            budgetAccountId={selectedAccount.id}
            onDebtUpdate={async () => {
              try {
                // Refresh the data without closing the modal
                await Promise.all([
                  mutatePlanningData?.(),
                  mutateAllocations?.(),
                ]);
              } catch (error) {
                console.error("Failed to update debt:", error);
                showToast("Failed to update debt", { type: "error" });
              }
            }}
          />
        </div>
      </Modal>
    </div>
  );
}<|MERGE_RESOLUTION|>--- conflicted
+++ resolved
@@ -19,18 +19,11 @@
 import { useDebtAllocationManager } from "@/hooks/usePaycheckPlanning";
 import { markPaymentAsPaid } from "@/app/actions/paycheck-planning";
 import { formatDateSafely } from "@/utils/date";
-<<<<<<< HEAD
 import Card from "@/components/Card";
 import Button from "@/components/Button";
 import Modal from "@/components/Modal";
 import Spinner from "@/components/Spinner";
-=======
-
-import DraggablePaycheckCard from "./components/DraggablePaycheckCard";
-import DebtManagement from "./components/DebtManagement";
-import WarningsPanel from "./components/WarningsPanel";
 import "@/styles/sortable.css";
->>>>>>> c49dac30
 
 /**
  * Enhanced PaycheckPlanningPage Component
@@ -545,7 +538,6 @@
 
       {/* Main Content - Column Layout */}
       <div className="space-y-4">
-<<<<<<< HEAD
         {/* Button Group - Manage Debts and Warnings */}
         <div className="flex justify-center lg:justify-end">
           {/* Warnings Button - First in group */}
@@ -593,132 +585,10 @@
                   }
                 }}
               />
-=======
-        {/* Debts Section - Above Paychecks */}
-        <div className="space-y-3">
-          <div className="space-y-2 sm:space-y-0 sm:flex sm:items-center sm:justify-between">
-            <h2 className="text-xl font-semibold text-gray-900">
-              Available Debts
-            </h2>
-            <div className="flex flex-col sm:flex-row sm:items-center gap-2 sm:gap-3">
-              {unallocatedDebts.length > 0 && (
-                <div className="flex flex-col sm:flex-row sm:items-center gap-2">
-                  <span className="text-sm text-gray-500">
-                    {unallocatedDebts.length} to allocate
-                  </span>
-                </div>
-              )}
-              <Button
-                variant="outline"
-                size="sm"
-                onClick={() => setIsDebtsModalOpen(true)}
-                className="flex items-center justify-center space-x-1 px-3 py-2 sm:px-2 sm:py-1 text-sm sm:text-xs w-full sm:w-auto"
-              >
-                <CurrencyDollarIcon className="h-4 w-4 sm:h-3 sm:w-3" />
-                <span>Manage Debts</span>
-              </Button>
-            </div>
-          </div>
-
-          {unallocatedDebts.length === 0 ? (
-            <Card className="p-6">
-              <div className="text-center py-4">
-                <CurrencyDollarIcon className="mx-auto h-8 w-8 text-gray-400 mb-3" />
-                <h3 className="text-lg font-semibold text-gray-900 mb-2">
-                  No Debts to Allocate
-                </h3>
-                <p className="text-base text-gray-600">
-                  All debts have been allocated to paychecks.
-                </p>
-              </div>
-            </Card>
-          ) : (
-            <div
-              ref={unallocatedDebtsRef}
-              className="grid grid-cols-1 sm:grid-cols-2 lg:grid-cols-3 xl:grid-cols-4 gap-3"
-            >
-              {unallocatedDebts.map((debt) => {
-                // Check if debt is past due
-                const isPastDue = new Date(debt.dueDate) < new Date();
-
-                return (
-                  <div
-                    key={debt.id}
-                    data-debt-id={debt.id}
-                    data-debt-name={debt.name}
-                    data-debt-amount={debt.amount}
-                    data-debt-due-date={debt.dueDate}
-                    className={`cursor-move hover:shadow-md transition-all duration-200 border-2 border-dashed rounded-md p-3 ${
-                      isPastDue
-                        ? "border-red-300 bg-red-50 hover:bg-red-100 hover:border-red-400"
-                        : "border-yellow-300 bg-yellow-50 hover:bg-yellow-100 hover:border-yellow-400"
-                    }`}
-                  >
-                    <div className="space-y-2">
-                      {/* Header with status indicator */}
-                      <div className="flex items-center justify-between">
-                        <div className="flex items-center space-x-2 min-w-0 flex-1">
-                          <div
-                            className={`w-2 h-2 rounded-full flex-shrink-0 ${
-                              isPastDue ? "bg-red-500" : "bg-yellow-500"
-                            }`}
-                          ></div>
-                          <h3 className="text-sm font-semibold text-gray-900 truncate">
-                            {debt.name}
-                          </h3>
-                        </div>
-                        <div className="text-right flex-shrink-0">
-                          <p className="text-sm font-bold text-gray-900">
-                            ${debt.amount.toLocaleString()}
-                          </p>
-                        </div>
-                      </div>
-
-                      {/* Details and past due warning */}
-                      <div className="space-y-1.5">
-                        <div className="flex items-center space-x-2">
-                          <CalendarDaysIcon className="h-3 w-3 text-gray-500" />
-                          <p className="text-xs font-medium text-gray-700">
-                            {formatDateSafely(debt.dueDate, "MMM dd, yyyy")}
-                          </p>
-                          <span className="text-gray-400">•</span>
-                          <span className="text-xs font-medium text-gray-700 capitalize">
-                            {debt.frequency}
-                          </span>
-                        </div>
-                      </div>
-                    </div>
-                  </div>
-                );
-              })}
-            </div>
-          )}
-        </div>
-
-        {/* Paychecks Section - Column Layout */}
-        <div className="space-y-4">
-          <div className="flex flex-col sm:flex-row sm:items-center sm:justify-between gap-2 sm:gap-3">
-            <h2 className="text-2xl font-semibold text-gray-900">
-              Paychecks for {format(selectedDate, "MMMM yyyy")}
-            </h2>
-            {warnings.length > 0 && (
-              <Button
-                variant="outline"
-                size="sm"
-                onClick={() => setIsWarningsExpanded(!isWarningsExpanded)}
-                className="flex items-center justify-center space-x-1 px-3 py-2 sm:px-2 sm:py-1 text-sm sm:text-xs w-full sm:w-auto text-amber-700 border-amber-300 hover:bg-amber-50 hover:border-amber-400"
-              >
-                <ExclamationTriangleIcon className="h-4 w-4 sm:h-3 sm:w-3" />
-                <span>
-                  {warnings.length} warning{warnings.length !== 1 ? "s" : ""}
-                </span>
-              </Button>
->>>>>>> c49dac30
             )}
           </div>
         )}
 
-<<<<<<< HEAD
         {/* Assignment-Based Interface */}
         <AssignmentBasedInterface
           paychecks={paychecks}
@@ -728,176 +598,6 @@
           onDebtUnallocated={handleDebtUnallocated}
           onMarkPaymentAsPaid={handleMarkPaymentAsPaid}
         />
-=======
-          {/* Warnings Panel - Below Button when expanded */}
-          {isWarningsExpanded && warnings.length > 0 && (
-            <div className="mt-4">
-              <WarningsPanel
-                warnings={warnings}
-                budgetAccountId={selectedAccount.id}
-                onWarningDismissed={async () => {
-                  try {
-                    // Refresh the data when a warning is dismissed
-                    await Promise.all([
-                      mutatePlanningData?.(),
-                      mutateAllocations?.(),
-                    ]);
-                    showToast("Warning dismissed", { type: "success" });
-                  } catch (error) {
-                    console.error("Failed to dismiss warning", error);
-                    showToast("Failed to dismiss warning", { type: "error" });
-                  }
-                }}
-              />
-            </div>
-          )}
-
-          {paychecks.length === 0 ? (
-            <Card>
-              <div className="text-center py-4">
-                <CalendarDaysIcon className="mx-auto h-10 w-10 text-gray-400 mb-2" />
-                <h3 className="text-lg font-medium text-gray-900 mb-2">
-                  No Paychecks Found
-                </h3>
-                <p className="text-gray-600 mb-3">
-                  No paychecks are scheduled for{" "}
-                  {format(selectedDate, "MMMM yyyy")}.
-                </p>
-                <Button variant="primary" href="/dashboard/income">
-                  Add Income Source
-                </Button>
-              </div>
-            </Card>
-          ) : (
-            <div className="grid grid-cols-1 md:grid-cols-2 lg:grid-cols-2 xl:grid-cols-3 gap-6">
-              {(() => {
-                // Group paychecks by date
-                const paychecksByDate = new Map<
-                  string,
-                  {
-                    paychecks: typeof paychecks;
-                    allocations: typeof allocations;
-                  }
-                >();
-
-                allocations?.forEach((allocation) => {
-                  const paycheck = paychecks.find(
-                    (p) => p.id === allocation.paycheckId,
-                  );
-                  if (!paycheck) return;
-
-                  const dateKey = format(paycheck.date, "yyyy-MM-dd");
-                  if (!paychecksByDate.has(dateKey)) {
-                    paychecksByDate.set(dateKey, {
-                      paychecks: [],
-                      allocations: [],
-                    });
-                  }
-                  const dateGroup = paychecksByDate.get(dateKey);
-                  if (dateGroup && dateGroup.allocations) {
-                    dateGroup.paychecks.push(paycheck);
-                    dateGroup.allocations.push(allocation);
-                  }
-                });
-
-                return Array.from(paychecksByDate.entries())
-                  .map(([dateKey, group]) => {
-                    if (!group || group.paychecks.length === 0) return null;
-
-                    if (group.paychecks.length === 1) {
-                      // Single paycheck on this date, render normally
-                      const paycheck = group.paychecks[0];
-                      const allocation = group.allocations?.[0];
-
-                      if (!allocation) return null;
-
-                      return (
-                        <DraggablePaycheckCard
-                          key={allocation.paycheckId}
-                          paycheck={paycheck}
-                          allocation={allocation}
-                          unallocatedDebts={unallocatedDebts}
-                          onDebtAllocated={handleDebtAllocated}
-                          onDebtUnallocated={handleDebtUnallocated}
-                          onDebtUpdated={handleDebtUpdated}
-                          onDebtMoved={handleDebtMoved}
-                          movingDebtId={movingDebtId}
-                          onMarkPaymentAsPaid={handleMarkPaymentAsPaid}
-                        />
-                      );
-                    } else {
-                      // Multiple paychecks on the same date, combine them
-                      const totalAmount = group.paychecks.reduce(
-                        (sum, p) => sum + p.amount,
-                        0,
-                      );
-                      const combinedNames = group.paychecks
-                        .map((p) => p.name)
-                        .join(" + ");
-                      const firstPaycheck = group.paychecks[0];
-
-                      // Combine all allocated debts from all paychecks on this date
-                      const combinedAllocatedDebts =
-                        group.allocations?.flatMap((a) => a.allocatedDebts) ||
-                        [];
-                      const totalAllocated = combinedAllocatedDebts.reduce(
-                        (sum, debt) => sum + debt.amount,
-                        0,
-                      );
-
-                      const combinedAllocation = {
-                        paycheckId: `combined-${dateKey}`,
-                        paycheckDate: firstPaycheck.date, // Use Date object directly
-                        paycheckAmount: totalAmount,
-                        allocatedDebts: combinedAllocatedDebts,
-                        remainingAmount: totalAmount - totalAllocated,
-                      };
-
-                      const combinedPaycheck = {
-                        id: `combined-${dateKey}`,
-                        name: combinedNames,
-                        amount: totalAmount,
-                        date: firstPaycheck.date, // Use Date object directly
-                        frequency: firstPaycheck.frequency,
-                        userId: firstPaycheck.userId,
-                      };
-
-                      return (
-                        <DraggablePaycheckCard
-                          key={`combined-${dateKey}`}
-                          paycheck={combinedPaycheck}
-                          allocation={combinedAllocation}
-                          unallocatedDebts={unallocatedDebts}
-                          onDebtAllocated={(
-                            debtId,
-                            paycheckId,
-                            paymentAmount,
-                            paymentDate,
-                          ) =>
-                            handleCombinedDebtAllocated(
-                              debtId,
-                              dateKey,
-                              paymentAmount,
-                              paymentDate,
-                            )
-                          }
-                          onDebtUnallocated={(debtId) =>
-                            handleCombinedDebtUnallocated(debtId, dateKey)
-                          }
-                          onDebtUpdated={handleDebtUpdated}
-                          onDebtMoved={handleDebtMoved}
-                          movingDebtId={movingDebtId}
-                          onMarkPaymentAsPaid={handleMarkPaymentAsPaid}
-                        />
-                      );
-                    }
-                  })
-                  .filter(Boolean);
-              })()}
-            </div>
-          )}
-        </div>
->>>>>>> c49dac30
       </div>
 
       {/* Debts Modal */}
