--- conflicted
+++ resolved
@@ -195,10 +195,6 @@
       </div>
 
       <div className="grid grid-cols-1 lg:grid-cols-3 gap-6">
-<<<<<<< HEAD
-        <div className="order-2 lg:order-1">
-          <BudgetCategoriesProgress categories={budgetCategories} />
-=======
         <div>
           {budgetCategories.length > 0 ? (
             <BudgetCategoriesProgress categories={budgetCategories} />
@@ -239,7 +235,6 @@
               </div>
             </Card>
           )}
->>>>>>> 825bd44c
         </div>
         <div className="lg:col-span-2 order-1 lg:order-2">
           <MonthlySpendingChart data={monthlySpendingData} />
