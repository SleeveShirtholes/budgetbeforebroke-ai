"use client";

import {
  CategoryScale,
  Chart as ChartJS,
  Legend,
  LineElement,
  LinearScale,
  PointElement,
  Title,
  Tooltip,
<<<<<<< HEAD
  TooltipItem,
=======
  Filler,
>>>>>>> 825bd44c
} from "chart.js";

import { Line } from "react-chartjs-2";

ChartJS.register(
  CategoryScale,
  LinearScale,
  PointElement,
  LineElement,
  Title,
  Tooltip,
  Legend,
  Filler,
);

interface MonthlySpendingData {
  month: string;
  amount: number;
}

interface Dataset {
  label: string;
  data: number[];
  borderColor: string;
  backgroundColor: string;
  tension: number;
  fill: boolean;
  pointBackgroundColor: string;
  pointBorderColor: string;
  pointRadius: number;
  pointHoverRadius: number;
}

interface MonthlySpendingChartProps {
  data: MonthlySpendingData[];
  datasets?: Dataset[];
  containerless?: boolean;
}

export default function MonthlySpendingChart({
  data,
  datasets,
  containerless = false,
}: MonthlySpendingChartProps) {
  const chartData = {
    labels: data.map((item) => item.month),
    datasets: datasets || [
      {
        label: "Monthly Spending",
        data: data.map((item) => item.amount),
        borderColor: "#4e008e", // primary-500
        backgroundColor: "rgba(78, 0, 142, 0.1)", // primary-500 with opacity
        fill: true,
        pointBackgroundColor: "#4e008e", // primary-500
        pointBorderColor: "#4e008e", // primary-500
        pointHoverRadius: 6,
      },
    ],
  };

  const options = {
    responsive: true,
    maintainAspectRatio: false,
    plugins: {
      legend: {
        position: "top" as const,
        labels: {
          color: "rgb(44, 0, 82)", // primary-700
          font: {
            size: 12,
          },
          padding: 16,
          usePointStyle: true,
        },
      },
      title: {
        display: false,
      },
      tooltip: {
        backgroundColor: "rgba(255, 255, 255, 0.95)",
        titleColor: "rgb(44, 0, 82)", // primary-700
        bodyColor: "rgb(44, 0, 82)", // primary-700
        borderColor: "rgba(115, 115, 115, 0.2)", // accent-700 with opacity
        borderWidth: 1,
        cornerRadius: 8,
        displayColors: true,
        callbacks: {
          label: function (tooltipItem: TooltipItem<"line">) {
            return `${tooltipItem.dataset.label || 'Data'}: $${tooltipItem.parsed.y.toFixed(2)}`;
          },
        },
      },
    },
    scales: {
      y: {
        beginAtZero: true,
        grid: {
          color: "rgba(115, 115, 115, 0.1)", // accent-700 with opacity
        },
        ticks: {
          callback: function (tickValue: number | string) {
            return `$${tickValue}`;
          },
          color: "rgb(44, 0, 82)", // primary-700
          font: {
            size: 11,
          },
        },
      },
      x: {
        grid: {
          color: "rgba(115, 115, 115, 0.1)", // accent-700 with opacity
        },
        ticks: {
          color: "rgb(44, 0, 82)", // primary-700
          font: {
            size: 11,
          },
          maxRotation: 45,
          minRotation: 0,
        },
      },
    },
    elements: {
      point: {
        radius: 3,
        hoverRadius: 5,
        hitRadius: 10,
      },
      line: {
        tension: 0.4,
      },
    },
    interaction: {
      intersect: false,
      mode: 'index' as const,
    },
  };

  // Render without container styling when used in analytics (containerless mode)
  if (containerless) {
    return (
      <div className="h-full w-full">
        <Line data={chartData} options={options} />
      </div>
    );
  }

  // Default render with container styling for standalone use
  return (
    <div className="bg-white rounded-xl shadow p-4 sm:p-6 border border-secondary-100">
      <div className="h-[250px] sm:h-[300px] lg:h-[400px]">
        <Line data={chartData} options={options} />
      </div>
    </div>
  );
}<|MERGE_RESOLUTION|>--- conflicted
+++ resolved
@@ -9,11 +9,7 @@
   PointElement,
   Title,
   Tooltip,
-<<<<<<< HEAD
-  TooltipItem,
-=======
   Filler,
->>>>>>> 825bd44c
 } from "chart.js";
 
 import { Line } from "react-chartjs-2";
